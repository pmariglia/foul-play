# Foul Play ![umbreon](https://play.pokemonshowdown.com/sprites/xyani/umbreon.gif)
A Pokémon battle-bot that can play battles on [Pokemon Showdown](https://pokemonshowdown.com/).

Foul Play can play single battles in all generations,
though currently mega-evolutions and z-moves are not supported.

![badge](https://github.com/pmariglia/foul-play/actions/workflows/pythonapp.yml/badge.svg)

## Python version
Requires Python 3.10+.

## Getting Started

### Configuration
Environment variables are used for configuration.
You may either set these in your environment before running,
or populate them in the [env](https://github.com/pmariglia/foul-play/blob/master/env) file.

The configurations available are:

| Config Name             |  Type   |                Required                | Description                                                                                                                                                  |
|-------------------------|:-------:|:--------------------------------------:|--------------------------------------------------------------------------------------------------------------------------------------------------------------|
| **`BATTLE_BOT`**        | string  |                  yes                   | The BattleBot to use. More on this below in the Battle Bots section                                                                                          |
| **`WEBSOCKET_URI`**     | string  |                  yes                   | The address to use to connect to the Pokemon Showdown websocket                                                                                              |
| **`PS_USERNAME`**       | string  |                  yes                   | Pokemon Showdown username                                                                                                                                    |
| **`PS_PASSWORD`**       | string  |                  yes                   | Pokemon Showdown password                                                                                                                                    |
| **`BOT_MODE`**          | string  |                  yes                   | What to do after logging-in. Options are: <br/>- `CHALLENGE_USER`<br/>- `SEARCH_LADDER` <br/>- `ACCEPT_CHALLENGE`                                            |
| **`POKEMON_MODE`**      | string  |                  yes                   | The type of game this bot will play: `gen8ou`, `gen7randombattle`, etc.                                                                                      |
| **`USER_TO_CHALLENGE`** | string  | only if `BOT_MODE` is `CHALLENGE_USER` | If `BOT_MODE` is `CHALLENGE_USER`, this is the name of the user to challenge                                                                                 |
| **`RUN_COUNT`**         |   int   |                   no                   | The number of games to play before quitting                                                                                                                  |
| **`SEARCH_TIME_MS`**    |   int   |                   no                   | The amount of time to spend looking for a move in milliseconds. This applies to monte-carlo search, as well as expectiminimax when using iterative-deepening |
| **`TEAM_NAME`**         | string  |                   no                   | The name of the file that contains the team you want to use. More on this below in the Specifying Teams section.                                             |
| **`ROOM_NAME`**         | string  |                   no                   | If `BOT_MODE` is `ACCEPT_CHALLENGE`, join this chatroom while waiting for a challenge.                                                                       |
| **`SAVE_REPLAY`**       | boolean |                   no                   | Whether or not to save replays of the battles (`True` / `False`)                                                                                             |
| **`LOG_LEVEL`**         | string  |                   no                   | The Python logging level for stdout logs (`DEBUG`, `INFO`, etc.)                                                                                             |
| **`LOG_TO_FILE`**       | string  |                   no                   | If `True` then `DEBUG` logs are written to a file in `./logs` regardless of what `LOG_LEVEL` is set to. A new file is created per battle                     |

### Running Locally

**1. Clone**

Clone the repository with `git clone https://github.com/pmariglia/foul-play.git`

**2. Install Requirements**

Install the requirements with `pip install -r requirements.txt`.

Note: Requires Rust to be installed on your machine to build the engine.

**3. Configure your [env](https://github.com/pmariglia/foul-play/blob/master/env) file**

Here is a sample:
```
BATTLE_BOT=safest
WEBSOCKET_URI=wss://sim3.psim.us/showdown/websocket
PS_USERNAME=MyUsername
PS_PASSWORD=MyPassword
BOT_MODE=SEARCH_LADDER
POKEMON_MODE=gen7randombattle
RUN_COUNT=1
```

**4. Run**

Run with `python run.py`

### Running with Docker

**1. Clone the repository**

`git clone https://github.com/pmariglia/foul-play.git`

**2. Build the Docker image**

Use the `Makefile` to build a Docker image
```shell
make docker
```
<<<<<<< HEAD

or for a specific generation:
```shell
make docker GEN=gen5
```

**3. Run with an environment variable file**
`docker run --env-file env foul-play:latest`

## Engine

This project uses [poke-engine](https://github.com/pmariglia/poke-engine) to search through battles.
See [the engine docs](https://poke-engine.readthedocs.io/en/latest/) for more information.

## Battle Bots

The Battle Bot decides which algorithm to use to pick a move

### Monte-Carlo Tree Search
use `BATTLE_BOT=mcts`

Uses poke-engine to perform a
[monte-carlo tree search](https://en.wikipedia.org/wiki/Monte_Carlo_tree_search) to determine the best move to make.

### Expectiminimax
use `BATTLE_BOT=minimax`

Uses poke-engine to perform an
[expectiminimax search](https://en.wikipedia.org/wiki/Expectiminimax) and picks the move that minimizes the loss
for the turn.

## The Battle Engine
This project uses [poke-engine](https://github.com/pmariglia/poke-engine) to simulate battles.

The engine must be built from source if installing locally so you must have rust installed on your machine.
=======

or for a specific generation:
```shell
make docker GEN=gen4
```

**3. Run with an environment variable file**
`docker run --env-file env foul-play:latest`

## Engine

This project uses [poke-engine](https://github.com/pmariglia/poke-engine) to search through battles.
See [the engine docs](https://poke-engine.readthedocs.io/en/latest/) for more information.

The engine must be built from source if installing locally so you must have rust installed on your machine.

### Re-Installing the Engine

It is common to want to re-install the engine for different generations of Pokémon.

`pip` will used cached .whl artifacts when installing packages
and cannot detect the `--config-settings` flag that was used to build the engine.

The following command will ensure that the engine is re-installed properly:
```shell
pip uninstall -y poke-engine && pip install -v --force-reinstall --no-cache-dir poke-engine --config-settings="build-args=--features poke-engine/<GENERATION> --no-default-features"
```

Or using the Makefile:
```shell
make poke_engine GEN=<generation>
```

For example, to re-install the engine for generation 4:
```shell
make poke_engine GEN=gen4
```

## Battle Bots

The Battle Bot decides which algorithm to use to pick a move

### Monte-Carlo Tree Search
use `BATTLE_BOT=mcts`

Uses poke-engine to perform a
[monte-carlo tree search](https://en.wikipedia.org/wiki/Monte_Carlo_tree_search) to determine the best move to make.

### Expectiminimax
use `BATTLE_BOT=minimax`

Uses poke-engine to perform an
[expectiminimax search](https://en.wikipedia.org/wiki/Expectiminimax) and picks the move that minimizes the loss
for the turn.
>>>>>>> 6b3aa590

## Specifying Teams
You can specify teams by setting the `TEAM_NAME` environment variable.
Examples can be found in `teams/teams/`.

Passing in a directory will cause a random team to be selected from that directory.

The path specified should be relative to `teams/teams/`.

#### Examples

Specify a file:
```
TEAM_NAME=gen8/ou/clef_sand
```

Specify a directory:
```
TEAM_NAME=gen8/ou
```<|MERGE_RESOLUTION|>--- conflicted
+++ resolved
@@ -76,43 +76,6 @@
 ```shell
 make docker
 ```
-<<<<<<< HEAD
-
-or for a specific generation:
-```shell
-make docker GEN=gen5
-```
-
-**3. Run with an environment variable file**
-`docker run --env-file env foul-play:latest`
-
-## Engine
-
-This project uses [poke-engine](https://github.com/pmariglia/poke-engine) to search through battles.
-See [the engine docs](https://poke-engine.readthedocs.io/en/latest/) for more information.
-
-## Battle Bots
-
-The Battle Bot decides which algorithm to use to pick a move
-
-### Monte-Carlo Tree Search
-use `BATTLE_BOT=mcts`
-
-Uses poke-engine to perform a
-[monte-carlo tree search](https://en.wikipedia.org/wiki/Monte_Carlo_tree_search) to determine the best move to make.
-
-### Expectiminimax
-use `BATTLE_BOT=minimax`
-
-Uses poke-engine to perform an
-[expectiminimax search](https://en.wikipedia.org/wiki/Expectiminimax) and picks the move that minimizes the loss
-for the turn.
-
-## The Battle Engine
-This project uses [poke-engine](https://github.com/pmariglia/poke-engine) to simulate battles.
-
-The engine must be built from source if installing locally so you must have rust installed on your machine.
-=======
 
 or for a specific generation:
 ```shell
@@ -167,7 +130,6 @@
 Uses poke-engine to perform an
 [expectiminimax search](https://en.wikipedia.org/wiki/Expectiminimax) and picks the move that minimizes the loss
 for the turn.
->>>>>>> 6b3aa590
 
 ## Specifying Teams
 You can specify teams by setting the `TEAM_NAME` environment variable.
