import logging
import sys
from environs import Env

<<<<<<< HEAD
battle_bot_module = None
websocket_uri = None
username = None
password = None
bot_mode = None
team_name = None
pokemon_mode = None
run_count = None
user_to_challenge = None
gambit_exe_path = ""
greeting_message = 'I\'m one of the top percentage bots out there, now hold this L.'
battle_ending_message = 'Yeah this game was a waste either way it ended smfh'
room_name = None

use_relative_weights = False
damage_calc_type = 'min'
search_depth = 2
dynamic_search_depth = False
=======
import constants
>>>>>>> 205e5f65

env = Env()
env.read_env(path="env", recurse=False)


class CustomFormatter(logging.Formatter):
    def format(self, record):
        record.module = "[{}]".format(record.module)
        record.levelname = "[{}]".format(record.levelname)
        return "{} {}".format(record.levelname.ljust(10), record.msg)


def init_logging(level):
    websockets_logger = logging.getLogger("websockets")
    websockets_logger.setLevel(logging.INFO)
    requests_logger = logging.getLogger("urllib3")
    requests_logger.setLevel(logging.INFO)

    logger = logging.getLogger()
    logger.setLevel(level)
    default_formatter = CustomFormatter()
    default_handler = logging.StreamHandler(sys.stdout)
    default_handler.setFormatter(default_formatter)
    logger.addHandler(default_handler)


init_logging(env("LOG_LEVEL", "DEBUG"))


class _ShowdownConfig:
    def __init__(self):
        self.battle_bot_module = env("BATTLE_BOT")
        self.websocket_uri = env("WEBSOCKET_URI")
        self.username = env("PS_USERNAME")
        self.password = env("PS_PASSWORD")
        self.bot_mode = env("BOT_MODE")
        self.pokemon_mode = env("POKEMON_MODE")

        self.run_count = env.int("RUN_COUNT", 1)
        self.team = env("TEAM_NAME", None)
        self.user_to_challenge = env("USER_TO_CHALLENGE", None)

        self.save_replay = env.bool("SAVE_REPLAY", False)
        self.room_name = env("ROOM_NAME", None)
        self.damage_calc_type = env("DAMAGE_CALC_TYPE", "average")

        self.validate_config()

    def validate_config(self):
        assert self.bot_mode in constants.BOT_MODES

        if self.bot_mode == constants.CHALLENGE_USER:
            assert self.user_to_challenge is not None, (
                "If bot_mode is `CHALLENGE_USER, you must declare USER_TO_CHALLENGE"
            )


ShowdownConfig = _ShowdownConfig()<|MERGE_RESOLUTION|>--- conflicted
+++ resolved
@@ -2,7 +2,6 @@
 import sys
 from environs import Env
 
-<<<<<<< HEAD
 battle_bot_module = None
 websocket_uri = None
 username = None
@@ -21,12 +20,8 @@
 damage_calc_type = 'min'
 search_depth = 2
 dynamic_search_depth = False
-=======
-import constants
->>>>>>> 205e5f65
 
-env = Env()
-env.read_env(path="env", recurse=False)
+save_replay = False
 
 
 class CustomFormatter(logging.Formatter):
