--- conflicted
+++ resolved
@@ -1,12 +1,6 @@
 FROM pmariglia/gambit-ubuntu-docker
 
-<<<<<<< HEAD
-RUN apt-get clean
-RUN apt-get update
-RUN apt-get install -y python3.6 python3-pip
-=======
 RUN apt-get update && apt-get install -y python3.6 python3-pip
->>>>>>> e0a55d9d
 
 WORKDIR /showdown
 
