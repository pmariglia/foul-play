--- conflicted
+++ resolved
@@ -44,27 +44,16 @@
         logger.debug("Pokedex JSON unmodified!")
 
 
-<<<<<<< HEAD
-async def showdown():
-    ShowdownConfig.configure(sys.argv[1] if len(sys.argv) > 1 else None)
-    init_logging(ShowdownConfig.log_level, ShowdownConfig.log_to_file)
-    apply_mods(ShowdownConfig.pokemon_mode)
-=======
 async def run_foul_play():
     FoulPlayConfig.configure()
     init_logging(FoulPlayConfig.log_level, FoulPlayConfig.log_to_file)
     apply_mods(FoulPlayConfig.pokemon_mode)
->>>>>>> d3a4c65c
 
     original_pokedex = deepcopy(pokedex)
     original_move_json = deepcopy(all_move_json)
 
     ps_websocket_client = await PSWebsocketClient.create(
-<<<<<<< HEAD
-        ShowdownConfig.username, ShowdownConfig.password, ShowdownConfig.websocket_uri
-=======
         FoulPlayConfig.username, FoulPlayConfig.password, FoulPlayConfig.websocket_uri
->>>>>>> d3a4c65c
     )
     await ps_websocket_client.login()
 
@@ -72,39 +61,19 @@
     wins = 0
     losses = 0
     while True:
-<<<<<<< HEAD
-        if ShowdownConfig.log_to_file:
-            ShowdownConfig.log_handler.do_rollover(
-                datetime.now().strftime("%Y-%m-%dT%H:%M:%S.log")
-            )
-        team = load_team(ShowdownConfig.team)
-        if ShowdownConfig.bot_mode == constants.CHALLENGE_USER:
-            await ps_websocket_client.challenge_user(
-                ShowdownConfig.user_to_challenge, ShowdownConfig.pokemon_mode, team
-=======
         team = load_team(FoulPlayConfig.team)
         if FoulPlayConfig.bot_mode == constants.CHALLENGE_USER:
             await ps_websocket_client.challenge_user(
                 FoulPlayConfig.user_to_challenge, FoulPlayConfig.pokemon_mode, team
->>>>>>> d3a4c65c
             )
         elif FoulPlayConfig.bot_mode == constants.ACCEPT_CHALLENGE:
             await ps_websocket_client.accept_challenge(
-<<<<<<< HEAD
-                ShowdownConfig.pokemon_mode, team, ShowdownConfig.room_name
-            )
-        elif ShowdownConfig.bot_mode == constants.SEARCH_LADDER:
-            await ps_websocket_client.search_for_match(
-                ShowdownConfig.pokemon_mode, team
-            )
-=======
                 FoulPlayConfig.pokemon_mode, team, FoulPlayConfig.room_name
             )
         elif FoulPlayConfig.bot_mode == constants.SEARCH_LADDER:
             await ps_websocket_client.search_for_match(
                 FoulPlayConfig.pokemon_mode, team
             )
->>>>>>> d3a4c65c
         else:
             raise ValueError("Invalid Bot Mode: {}".format(FoulPlayConfig.bot_mode))
 
